// Copyright (C) 2019 Storj Labs, Inc.
// See LICENSE for copying information.

package satellitedb

import (
	"context"
	"fmt"
	"strings"

	"github.com/zeebo/errs"
	"go.uber.org/zap"

	"storj.io/storj/private/dbutil"
	"storj.io/storj/private/dbutil/cockroachutil"
	"storj.io/storj/private/dbutil/pgutil"
	"storj.io/storj/private/migrate"
	"storj.io/storj/private/tagsql"
)

var (
	// ErrMigrate is for tracking migration errors.
	ErrMigrate = errs.Class("migrate")
	// ErrMigrateMinVersion is for migration min version errors.
	ErrMigrateMinVersion = errs.Class("migrate min version")
)

// MigrateToLatest migrates the database to the latest version.
func (db *satelliteDB) MigrateToLatest(ctx context.Context) error {
	// First handle the idiosyncrasies of postgres and cockroach migrations. Postgres
	// will need to create any schemas specified in the search path, and cockroach
	// will need to create the database it was told to connect to. These things should
	// not really be here, and instead should be assumed to exist.
	// This is tracked in jira ticket SM-200
	switch db.implementation {
	case dbutil.Postgres:
		schema, err := pgutil.ParseSchemaFromConnstr(db.source)
		if err != nil {
			return errs.New("error parsing schema: %+v", err)
		}

		if schema != "" {
			err = pgutil.CreateSchema(ctx, db, schema)
			if err != nil {
				return errs.New("error creating schema: %+v", err)
			}
		}

	case dbutil.Cockroach:
		var dbName string
		if err := db.QueryRow(ctx, `SELECT current_database();`).Scan(&dbName); err != nil {
			return errs.New("error querying current database: %+v", err)
		}

		_, err := db.Exec(ctx, fmt.Sprintf(`CREATE DATABASE IF NOT EXISTS %s;`,
			pgutil.QuoteIdentifier(dbName)))
		if err != nil {
			return errs.Wrap(err)
		}
	}

	switch db.implementation {
	case dbutil.Postgres, dbutil.Cockroach:
		migration := db.PostgresMigration()
		// since we merged migration steps 0-69, the current db version should never be
		// less than 69 unless the migration hasn't run yet
		const minDBVersion = 69
		dbVersion, err := migration.CurrentVersion(ctx, db.log, db.DB)
		if err != nil {
			return errs.New("error current version: %+v", err)
		}
		if dbVersion > -1 && dbVersion < minDBVersion {
			return ErrMigrateMinVersion.New("current database version is %d, it shouldn't be less than the min version %d",
				dbVersion, minDBVersion,
			)
		}

		return migration.Run(ctx, db.log.Named("migrate"))
	default:
		return migrate.Create(ctx, "database", db.DB)
	}
}

// TestingMigrateToLatest is a method for creating all tables for database for testing.
func (db *satelliteDB) TestingMigrateToLatest(ctx context.Context) error {
	switch db.implementation {
	case dbutil.Postgres:
		schema, err := pgutil.ParseSchemaFromConnstr(db.source)
		if err != nil {
			return ErrMigrateMinVersion.New("error parsing schema: %+v", err)
		}

		if schema != "" {
			err = pgutil.CreateSchema(ctx, db, schema)
			if err != nil {
				return ErrMigrateMinVersion.New("error creating schema: %+v", err)
			}
		}

	case dbutil.Cockroach:
		var dbName string
		if err := db.QueryRow(ctx, `SELECT current_database();`).Scan(&dbName); err != nil {
			return ErrMigrateMinVersion.New("error querying current database: %+v", err)
		}

		_, err := db.Exec(ctx, fmt.Sprintf(`CREATE DATABASE IF NOT EXISTS %s;`, pgutil.QuoteIdentifier(dbName)))
		if err != nil {
			return ErrMigrateMinVersion.Wrap(err)
		}
	}

	switch db.implementation {
	case dbutil.Postgres, dbutil.Cockroach:
		migration := db.PostgresMigration()

		dbVersion, err := migration.CurrentVersion(ctx, db.log, db.DB)
		if err != nil {
			return ErrMigrateMinVersion.Wrap(err)
		}
		if dbVersion > -1 {
			return ErrMigrateMinVersion.New("the database must be empty, got version %d", dbVersion)
		}

		flattened, err := flattenMigration(migration)
		if err != nil {
			return ErrMigrateMinVersion.Wrap(err)
		}

		return flattened.Run(ctx, db.log.Named("migrate"))
	default:
		return migrate.Create(ctx, "database", db.DB)
	}
}

// CheckVersion confirms the database is at the desired version.
func (db *satelliteDB) CheckVersion(ctx context.Context) error {
	switch db.implementation {
	case dbutil.Postgres, dbutil.Cockroach:
		migration := db.PostgresMigration()
		return migration.ValidateVersions(ctx, db.log)

	default:
		return nil
	}
}

// flattenMigration joins the migration sql queries from
// each migration step to speed up the database setup.
//
// Steps with "SeparateTx" end up as separate migration transactions.
// Cockroach requires schema changes and updates to the values of that
// schema change to be in a different transaction.
func flattenMigration(m *migrate.Migration) (*migrate.Migration, error) {
	var db tagsql.DB
	var version int
	var statements migrate.SQL
	var steps []*migrate.Step

	pushMerged := func() {
		if len(statements) == 0 {
			return
		}

		steps = append(steps, &migrate.Step{
			DB:          &db,
			Description: "Setup",
			Version:     version,
			Action:      migrate.SQL{strings.Join(statements, ";\n")},
		})

		statements = nil
	}

	for _, step := range m.Steps {
		if db == nil {
			db = *step.DB
		} else if db != *step.DB {
			return nil, errs.New("multiple databases not supported")
		}

		if sql, ok := step.Action.(migrate.SQL); ok {
			if step.SeparateTx {
				pushMerged()
			}

			version = step.Version
			statements = append(statements, sql...)
		} else {
			pushMerged()
			steps = append(steps, step)
		}
	}

	pushMerged()

	return &migrate.Migration{
		Table: "versions",
		Steps: steps,
	}, nil
}

// PostgresMigration returns steps needed for migrating postgres database.
func (db *satelliteDB) PostgresMigration() *migrate.Migration {
	return &migrate.Migration{
		Table: "versions",
		Steps: []*migrate.Step{
			{
				DB:          &db.migrationDB,
				Description: "Initial setup",
				Version:     103,
				Action: migrate.SQL{
					`CREATE TABLE accounting_rollups (
						id bigserial NOT NULL,
						node_id bytea NOT NULL,
						start_time timestamp with time zone NOT NULL,
						put_total bigint NOT NULL,
						get_total bigint NOT NULL,
						get_audit_total bigint NOT NULL,
						get_repair_total bigint NOT NULL,
						put_repair_total bigint NOT NULL,
						at_rest_total double precision NOT NULL,
						PRIMARY KEY ( id )
					);`,
					`CREATE INDEX accounting_rollups_start_time_index ON accounting_rollups ( start_time );`,

					`CREATE TABLE accounting_timestamps (
						name text NOT NULL,
						value timestamp with time zone NOT NULL,
						PRIMARY KEY ( name )
					);`,

					`CREATE TABLE bucket_bandwidth_rollups (
						bucket_name bytea NOT NULL,
						interval_start timestamp with time zone NOT NULL,
						interval_seconds integer NOT NULL,
						action integer NOT NULL,
						inline bigint NOT NULL,
						allocated bigint NOT NULL,
						settled bigint NOT NULL,
						project_id bytea NOT NULL ,
						CONSTRAINT bucket_bandwidth_rollups_pk PRIMARY KEY (bucket_name, project_id, interval_start, action)
					);`,
					`CREATE INDEX IF NOT EXISTS bucket_bandwidth_rollups_project_id_action_interval_index ON bucket_bandwidth_rollups ( project_id, action, interval_start );`,

					`CREATE TABLE bucket_storage_tallies (
						bucket_name bytea NOT NULL,
						interval_start timestamp with time zone NOT NULL,
						inline bigint NOT NULL,
						remote bigint NOT NULL,
						remote_segments_count integer NOT NULL,
						inline_segments_count integer NOT NULL,
						object_count integer NOT NULL,
						metadata_size bigint NOT NULL,
						project_id bytea NOT NULL,
						CONSTRAINT bucket_storage_tallies_pk PRIMARY KEY (bucket_name, project_id, interval_start)
					);`,

					`CREATE TABLE injuredsegments (
						data bytea NOT NULL,
						attempted timestamp with time zone,
						path bytea NOT NULL,
						num_healthy_pieces integer DEFAULT 52 NOT NULL,
						CONSTRAINT injuredsegments_pk PRIMARY KEY (path)
					);`,
					`CREATE INDEX injuredsegments_attempted_index ON injuredsegments ( attempted );`,
					`CREATE INDEX injuredsegments_num_healthy_pieces_index ON injuredsegments ( num_healthy_pieces );`,

					`CREATE TABLE irreparabledbs (
						segmentpath bytea NOT NULL,
						segmentdetail bytea NOT NULL,
						pieces_lost_count bigint NOT NULL,
						seg_damaged_unix_sec bigint NOT NULL,
						repair_attempt_count bigint NOT NULL,
						PRIMARY KEY ( segmentpath )
					);`,

					`CREATE TABLE nodes (
						id bytea NOT NULL,
						audit_success_count bigint NOT NULL DEFAULT 0,
						total_audit_count bigint NOT NULL DEFAULT 0,
						uptime_success_count bigint NOT NULL,
						total_uptime_count bigint NOT NULL,
						created_at timestamp with time zone NOT NULL DEFAULT current_timestamp,
						updated_at timestamp with time zone NOT NULL DEFAULT current_timestamp,
						wallet text NOT NULL,
						email text NOT NULL,
						address text NOT NULL DEFAULT '',
						protocol INTEGER NOT NULL DEFAULT 0,
						type INTEGER NOT NULL DEFAULT 0,
						free_disk BIGINT NOT NULL DEFAULT -1,
						latency_90 BIGINT NOT NULL DEFAULT 0,
						last_contact_success TIMESTAMP WITH TIME ZONE NOT NULL DEFAULT 'epoch',
						last_contact_failure TIMESTAMP WITH TIME ZONE NOT NULL DEFAULT 'epoch',
						major bigint NOT NULL DEFAULT 0,
						minor bigint NOT NULL DEFAULT 0,
						patch bigint NOT NULL DEFAULT 0,
						hash TEXT NOT NULL DEFAULT '',
						timestamp TIMESTAMP WITH TIME ZONE NOT NULL DEFAULT '0001-01-01 00:00:00+00',
						release bool NOT NULL DEFAULT FALSE,
						contained bool NOT NULL DEFAULT FALSE,
						last_net text NOT NULL,
						disqualified timestamp with time zone,
						audit_reputation_alpha double precision NOT NULL DEFAULT 1,
						audit_reputation_beta double precision NOT NULL DEFAULT 0,
						uptime_reputation_alpha double precision NOT NULL DEFAULT 1,
						uptime_reputation_beta double precision NOT NULL DEFAULT 0,
						piece_count bigint NOT NULL DEFAULT 0,
						exit_loop_completed_at timestamp with time zone,
						exit_initiated_at timestamp with time zone,
						exit_finished_at timestamp with time zone,
						exit_success boolean NOT NULL DEFAULT FALSE,
						last_ip_port text,
						suspended timestamp with time zone,
						unknown_audit_reputation_alpha double precision NOT NULL DEFAULT 1,
						unknown_audit_reputation_beta double precision NOT NULL DEFAULT 0,
						vetted_at timestamp with time zone,
						PRIMARY KEY ( id )
					);`,
					`CREATE INDEX node_last_ip ON nodes ( last_net );`,

					`CREATE TABLE offers (
						id serial NOT NULL,
						name text NOT NULL,
						description text NOT NULL,
						type integer NOT NULL,
						award_credit_duration_days integer,
						invitee_credit_duration_days integer,
						redeemable_cap integer,
						expires_at timestamp with time zone NOT NULL,
						created_at timestamp with time zone NOT NULL,
						status integer NOT NULL,
						award_credit_in_cents integer NOT NULL DEFAULT 0,
						invitee_credit_in_cents integer NOT NULL DEFAULT 0,
						PRIMARY KEY ( id )
					);`,

					`CREATE TABLE peer_identities (
						node_id bytea NOT NULL,
						leaf_serial_number bytea NOT NULL,
						chain bytea NOT NULL,
						updated_at timestamp with time zone NOT NULL,
						PRIMARY KEY ( node_id )
					);`,

					`CREATE TABLE pending_audits (
						node_id bytea NOT NULL,
						piece_id bytea NOT NULL,
						stripe_index bigint NOT NULL,
						share_size bigint NOT NULL,
						expected_share_hash bytea NOT NULL,
						reverify_count bigint NOT NULL,
						path bytea NOT NULL,
						PRIMARY KEY ( node_id )
					);`,

					`CREATE TABLE projects (
						id bytea NOT NULL,
						name text NOT NULL,
						description text NOT NULL,
						created_at timestamp with time zone NOT NULL,
						usage_limit bigint NOT NULL DEFAULT 0,
						partner_id bytea,
						owner_id bytea NOT NULL,
						rate_limit integer,
						PRIMARY KEY ( id )
					);`,

					`CREATE TABLE registration_tokens (
						secret bytea NOT NULL,
						owner_id bytea UNIQUE,
						project_limit integer NOT NULL,
						created_at timestamp with time zone NOT NULL,
						PRIMARY KEY ( secret )
					);`,

					`CREATE TABLE reset_password_tokens (
						secret bytea NOT NULL,
						owner_id bytea NOT NULL UNIQUE,
						created_at timestamp with time zone NOT NULL,
						PRIMARY KEY ( secret )
					);`,

					`CREATE TABLE serial_numbers (
						id serial NOT NULL,
						serial_number bytea NOT NULL,
						bucket_id bytea NOT NULL,
						expires_at timestamp with time zone NOT NULL,
						PRIMARY KEY ( id )
					);`,
					`CREATE INDEX serial_numbers_expires_at_index ON serial_numbers ( expires_at );`,
					`CREATE UNIQUE INDEX serial_number_index ON serial_numbers ( serial_number )`,

					`CREATE TABLE storagenode_bandwidth_rollups (
						storagenode_id bytea NOT NULL,
						interval_start timestamp with time zone NOT NULL,
						interval_seconds integer NOT NULL,
						action integer NOT NULL,
						allocated bigint DEFAULT 0,
						settled bigint NOT NULL,
						PRIMARY KEY ( storagenode_id, interval_start, action )
					);`,

					`CREATE TABLE storagenode_storage_tallies (
						node_id bytea NOT NULL,
						interval_end_time timestamp with time zone NOT NULL,
						data_total double precision NOT NULL,
						CONSTRAINT storagenode_storage_tallies_pkey PRIMARY KEY ( interval_end_time, node_id )
					);`,
					`CREATE INDEX storagenode_storage_tallies_node_id_index ON storagenode_storage_tallies ( node_id );`,

					`CREATE TABLE users (
						id bytea NOT NULL,
						full_name text NOT NULL,
						short_name text,
						email text NOT NULL,
						password_hash bytea NOT NULL,
						status integer NOT NULL,
						created_at timestamp with time zone NOT NULL,
						partner_id bytea,
						normalized_email text NOT NULL,
						PRIMARY KEY ( id )
					);`,

					`CREATE TABLE value_attributions (
						bucket_name bytea NOT NULL,
						partner_id bytea NOT NULL,
						last_updated timestamp with time zone NOT NULL,
						project_id bytea NOT NULL,
						PRIMARY KEY (project_id, bucket_name)
					);`,

					`CREATE TABLE api_keys (
						id bytea NOT NULL,
						project_id bytea NOT NULL REFERENCES projects( id ) ON DELETE CASCADE,
						head bytea NOT NULL UNIQUE,
						name text NOT NULL,
						secret bytea NOT NULL,
						created_at timestamp with time zone NOT NULL,
						partner_id bytea,
						PRIMARY KEY ( id ),
						UNIQUE ( name, project_id )
					);`,

					`CREATE TABLE bucket_metainfos (
						id bytea NOT NULL,
						project_id bytea NOT NULL REFERENCES projects( id ),
						name bytea NOT NULL,
						path_cipher integer NOT NULL,
						created_at timestamp with time zone NOT NULL,
						default_segment_size integer NOT NULL,
						default_encryption_cipher_suite integer NOT NULL,
						default_encryption_block_size integer NOT NULL,
						default_redundancy_algorithm integer NOT NULL,
						default_redundancy_share_size integer NOT NULL,
						default_redundancy_required_shares integer NOT NULL,
						default_redundancy_repair_shares integer NOT NULL,
						default_redundancy_optimal_shares integer NOT NULL,
						default_redundancy_total_shares integer NOT NULL,
						partner_id bytea,
						PRIMARY KEY ( id ),
						UNIQUE ( name, project_id )
					);`,

					`CREATE TABLE project_invoice_stamps (
						project_id bytea NOT NULL REFERENCES projects( id ) ON DELETE CASCADE,
						invoice_id bytea NOT NULL UNIQUE,
						start_date timestamp with time zone NOT NULL,
						end_date timestamp with time zone NOT NULL,
						created_at timestamp with time zone NOT NULL,
						PRIMARY KEY ( project_id, start_date, end_date )
					);`,

					`CREATE TABLE project_members (
						member_id bytea NOT NULL REFERENCES users( id ) ON DELETE CASCADE,
						project_id bytea NOT NULL REFERENCES projects( id ) ON DELETE CASCADE,
						created_at timestamp with time zone NOT NULL,
						PRIMARY KEY ( member_id, project_id )
					);`,

					`CREATE TABLE used_serials (
						serial_number_id integer NOT NULL REFERENCES serial_numbers( id ) ON DELETE CASCADE,
						storage_node_id bytea NOT NULL,
						PRIMARY KEY ( serial_number_id, storage_node_id )
					);`,

					`CREATE TABLE user_credits (
						id serial NOT NULL,
						user_id bytea NOT NULL REFERENCES users( id ) ON DELETE CASCADE,
						offer_id integer NOT NULL REFERENCES offers( id ),
						referred_by bytea REFERENCES users( id ) ON DELETE SET NULL,
						credits_earned_in_cents integer NOT NULL,
						credits_used_in_cents integer NOT NULL,
						expires_at timestamp with time zone NOT NULL,
						created_at timestamp with time zone NOT NULL,
						type text NOT NULL,
						PRIMARY KEY ( id ),
						UNIQUE (id, offer_id)
					);`,
					`CREATE UNIQUE INDEX credits_earned_user_id_offer_id ON user_credits (id, offer_id);`,

					`INSERT INTO offers (
						id,
						name,
						description,
						award_credit_in_cents,
						invitee_credit_in_cents,
						expires_at,
						created_at,
						status,
						type,
						award_credit_duration_days,
						invitee_credit_duration_days
					)
					VALUES (
						1,
						'Default referral offer',
						'Is active when no other active referral offer',
						300,
						600,
						'2119-03-14 08:28:24.636949+00',
						'2019-07-14 08:28:24.636949+00',
						1,
						2,
						365,
						14
					),
					(
						2,
						'Default free credit offer',
						'Is active when no active free credit offer',
						0,
						300,
						'2119-03-14 08:28:24.636949+00',
						'2019-07-14 08:28:24.636949+00',
						1,
						1,
						NULL,
						14
					) ON CONFLICT DO NOTHING;`,

					`CREATE TABLE graceful_exit_progress (
						node_id bytea NOT NULL,
						bytes_transferred bigint NOT NULL,
						updated_at timestamp with time zone NOT NULL,
						pieces_transferred bigint NOT NULL DEFAULT 0,
						pieces_failed bigint NOT NULL DEFAULT 0,
						PRIMARY KEY ( node_id )
					);`,

					`CREATE TABLE graceful_exit_transfer_queue (
						node_id bytea NOT NULL,
						path bytea NOT NULL,
						piece_num integer NOT NULL,
						durability_ratio double precision NOT NULL,
						queued_at timestamp with time zone NOT NULL,
						requested_at timestamp with time zone,
						last_failed_at timestamp with time zone,
						last_failed_code integer,
						failed_count integer,
						finished_at timestamp with time zone,
						root_piece_id bytea,
						order_limit_send_count integer NOT NULL DEFAULT 0,
						PRIMARY KEY ( node_id, path, piece_num )
					);`,

					`CREATE TABLE stripe_customers (
						user_id bytea NOT NULL,
						customer_id text NOT NULL UNIQUE,
						created_at timestamp with time zone NOT NULL,
						PRIMARY KEY ( user_id )
					);`,

					`CREATE TABLE stripecoinpayments_invoice_project_records (
						id bytea NOT NULL,
						project_id bytea NOT NULL,
						storage double precision NOT NULL,
						egress bigint NOT NULL,
						objects bigint NOT NULL,
						period_start timestamp with time zone NOT NULL,
						period_end timestamp with time zone NOT NULL,
						state integer NOT NULL,
						created_at timestamp with time zone NOT NULL,
						PRIMARY KEY ( id ),
						UNIQUE ( project_id, period_start, period_end )
					);`,
					`CREATE TABLE stripecoinpayments_tx_conversion_rates (
						tx_id text NOT NULL,
						rate bytea NOT NULL,
						created_at timestamp with time zone NOT NULL,
						PRIMARY KEY ( tx_id )
					);`,

					`CREATE TABLE coinpayments_transactions (
						id text NOT NULL,
						user_id bytea NOT NULL,
						address text NOT NULL,
						amount bytea NOT NULL,
						received bytea NOT NULL,
						status integer NOT NULL,
						key text NOT NULL,
						timeout integer NOT NULL,
						created_at timestamp with time zone NOT NULL,
						PRIMARY KEY ( id )
					);`,

					`CREATE TABLE stripecoinpayments_apply_balance_intents (
						tx_id text NOT NULL REFERENCES coinpayments_transactions( id ) ON DELETE CASCADE,
						state integer NOT NULL,
						created_at timestamp with time zone NOT NULL,
						PRIMARY KEY ( tx_id )
					);`,

					`CREATE TABLE nodes_offline_times (
						node_id bytea NOT NULL,
						tracked_at timestamp with time zone NOT NULL,
						seconds integer NOT NULL,
						PRIMARY KEY ( node_id, tracked_at )
					);`,
					`CREATE INDEX nodes_offline_times_node_id_index ON nodes_offline_times ( node_id );`,

					`CREATE TABLE coupons (
						id bytea NOT NULL,
						project_id bytea NOT NULL,
						user_id bytea NOT NULL,
						amount bigint NOT NULL,
						description text NOT NULL,
						type integer NOT NULL,
						status integer NOT NULL,
						duration bigint NOT NULL,
						created_at timestamp with time zone NOT NULL,
						PRIMARY KEY ( id )
					);`,
					`CREATE TABLE coupon_usages (
						coupon_id bytea NOT NULL,
						amount bigint NOT NULL,
						status integer NOT NULL,
						period timestamp with time zone NOT NULL,
						PRIMARY KEY ( coupon_id, period )
					);`,

					`CREATE TABLE reported_serials (
						expires_at timestamp with time zone NOT NULL,
						storage_node_id bytea NOT NULL,
						bucket_id bytea NOT NULL,
						action integer NOT NULL,
						serial_number bytea NOT NULL,
						settled bigint NOT NULL,
						observed_at timestamp with time zone NOT NULL,
						PRIMARY KEY ( expires_at, storage_node_id, bucket_id, action, serial_number )
					);`,

					`CREATE TABLE credits (
						user_id bytea NOT NULL,
						transaction_id text NOT NULL,
						amount bigint NOT NULL,
						created_at timestamp with time zone NOT NULL,
						PRIMARY KEY ( transaction_id )
					);`,

					`CREATE TABLE credits_spendings (
						id bytea NOT NULL,
						user_id bytea NOT NULL,
						project_id bytea NOT NULL,
						amount bigint NOT NULL,
						status int NOT NULL,
						created_at timestamp with time zone NOT NULL,
						PRIMARY KEY ( id )
					);`,

					`CREATE TABLE consumed_serials (
						storage_node_id bytea NOT NULL,
						serial_number bytea NOT NULL,
						expires_at timestamp with time zone NOT NULL,
						PRIMARY KEY ( storage_node_id, serial_number )
					);`,
					`CREATE INDEX consumed_serials_expires_at_index ON consumed_serials ( expires_at );`,

					`CREATE TABLE pending_serial_queue (
						storage_node_id bytea NOT NULL,
						bucket_id bytea NOT NULL,
						serial_number bytea NOT NULL,
						action integer NOT NULL,
						settled bigint NOT NULL,
						expires_at timestamp with time zone NOT NULL,
						PRIMARY KEY ( storage_node_id, bucket_id, serial_number )
					);`,

					`CREATE TABLE storagenode_payments (
						id bigserial NOT NULL,
						created_at timestamp with time zone NOT NULL,
						node_id bytea NOT NULL,
						period text NOT NULL,
						amount bigint NOT NULL,
						receipt text,
						notes text,
						PRIMARY KEY ( id )
					);`,
					`CREATE INDEX storagenode_payments_node_id_period_index ON storagenode_payments ( node_id, period );`,

					`CREATE TABLE storagenode_paystubs (
						period text NOT NULL,
						node_id bytea NOT NULL,
						created_at timestamp with time zone NOT NULL,
						codes text NOT NULL,
						usage_at_rest double precision NOT NULL,
						usage_get bigint NOT NULL,
						usage_put bigint NOT NULL,
						usage_get_repair bigint NOT NULL,
						usage_put_repair bigint NOT NULL,
						usage_get_audit bigint NOT NULL,
						comp_at_rest bigint NOT NULL,
						comp_get bigint NOT NULL,
						comp_put bigint NOT NULL,
						comp_get_repair bigint NOT NULL,
						comp_put_repair bigint NOT NULL,
						comp_get_audit bigint NOT NULL,
						surge_percent bigint NOT NULL,
						held bigint NOT NULL,
						owed bigint NOT NULL,
						disposed bigint NOT NULL,
						paid bigint NOT NULL,
						PRIMARY KEY ( period, node_id )
					);`,
					`CREATE INDEX storagenode_paystubs_node_id_index ON storagenode_paystubs ( node_id );`,
				},
			},
			{
				DB:          &db.migrationDB,
				Description: "Add missing bucket_bandwidth_rollups_action_interval_project_id_index index",
				Version:     104,
				Action: migrate.SQL{
					`CREATE INDEX IF NOT EXISTS bucket_bandwidth_rollups_action_interval_project_id_index ON bucket_bandwidth_rollups(action, interval_start, project_id );`,
				},
			},
			{
				DB:          &db.migrationDB,
				Description: "Remove all nodes from suspension mode.",
				Version:     105,
				Action: migrate.SQL{
					`UPDATE nodes SET suspended=NULL;`,
				},
			},
			{
				DB:          &db.migrationDB,
				Description: "Add project_bandwidth_rollup table and populate with current months data",
				Version:     106,
				Action: migrate.SQL{
					`CREATE TABLE IF NOT EXISTS project_bandwidth_rollups (
						project_id bytea NOT NULL,
						interval_month date NOT NULL,
						egress_allocated bigint NOT NULL,
						PRIMARY KEY ( project_id, interval_month )
					);
					INSERT INTO project_bandwidth_rollups(project_id, interval_month, egress_allocated)  (
						SELECT project_id, date_trunc('MONTH',now())::DATE, sum(allocated)::bigint FROM bucket_bandwidth_rollups
						WHERE action = 2 AND interval_start >= date_trunc('MONTH',now())::timestamp group by project_id)
					ON CONFLICT(project_id, interval_month) DO UPDATE SET egress_allocated = EXCLUDED.egress_allocated::bigint;`,
				},
			},
			{
				DB:          &db.migrationDB,
				Description: "add separate bandwidth column",
				Version:     107,
				Action: migrate.SQL{
					`ALTER TABLE projects ADD COLUMN bandwidth_limit bigint NOT NULL DEFAULT 0;`,
				},
			},
			{
				DB:          &db.migrationDB,
				Description: "backfill bandwidth column with previous limits",
				Version:     108,
				SeparateTx:  true,
				Action: migrate.SQL{
					`UPDATE projects SET bandwidth_limit = usage_limit;`,
				},
			},
			{
				DB:          &db.migrationDB,
				Description: "add period column to the credits_spendings table (step 1)",
				Version:     109,
				SeparateTx:  true,
				Action: migrate.SQL{
					`ALTER TABLE credits_spendings ADD COLUMN period timestamp with time zone;`,
				},
			},
			{
				DB:          &db.migrationDB,
				Description: "add period column to the credits_spendings table (step 2)",
				Version:     110,
				SeparateTx:  true,
				Action: migrate.SQL{
					`UPDATE credits_spendings SET period = 'epoch';`,
				},
			},
			{
				DB:          &db.migrationDB,
				Description: "add period column to the credits_spendings table (step 3)",
				Version:     111,
				SeparateTx:  true,
				Action: migrate.SQL{
					`ALTER TABLE credits_spendings ALTER COLUMN period SET NOT NULL;`,
				},
			},
			{
				DB:          &db.migrationDB,
				Description: "fix incorrect calculations on backported paystub data",
				Version:     112,
				Action: migrate.SQL{`
					UPDATE storagenode_paystubs SET
						comp_at_rest = (
							((owed + held - disposed)::float / GREATEST(surge_percent::float / 100, 1))::int
							- comp_get - comp_get_repair - comp_get_audit
						)
					WHERE
						(
							abs(
								((owed + held - disposed)::float / GREATEST(surge_percent::float / 100, 1))::int
								- comp_get - comp_get_repair - comp_get_audit
							) >= 10
							OR comp_at_rest < 0
						)
						AND codes not like '%O%'
						AND codes not like '%D%'
						AND period < '2020-03'
				`},
			},
			{
				DB:          &db.migrationDB,
				Description: "drop project_id column from coupon table",
				Version:     113,
				Action: migrate.SQL{
					`ALTER TABLE coupons DROP COLUMN project_id;`,
				},
			},
			{
				DB:          &db.migrationDB,
				Description: "add new columns for suspension to node tables",
				Version:     114,
				Action: migrate.SQL{
					`ALTER TABLE nodes ADD COLUMN unknown_audit_suspended TIMESTAMP WITH TIME ZONE;`,
					`ALTER TABLE nodes ADD COLUMN offline_suspended TIMESTAMP WITH TIME ZONE;`,
					`ALTER TABLE nodes ADD COLUMN under_review TIMESTAMP WITH TIME ZONE;`,
				},
			},
			{
				DB:          &db.migrationDB,
				Description: "add revocations database",
				Version:     115,
				Action: migrate.SQL{`
					CREATE TABLE revocations (
						revoked bytea NOT NULL,
						api_key_id bytea NOT NULL,
						PRIMARY KEY ( revoked )
					);
				`},
			},
			{
				DB:          &db.migrationDB,
				Description: "add audit histories database",
				Version:     116,
				Action: migrate.SQL{
					`CREATE TABLE audit_histories (
						node_id bytea NOT NULL,
						history bytea NOT NULL,
						PRIMARY KEY ( node_id )
					);`,
				},
			},
			{
				DB:          &db.migrationDB,
				Description: "add node_api_versions table",
				Version:     117,
				Action: migrate.SQL{`
					CREATE TABLE node_api_versions (
						id bytea NOT NULL,
						api_version integer NOT NULL,
						created_at timestamp with time zone NOT NULL,
						updated_at timestamp with time zone NOT NULL,
						PRIMARY KEY ( id )
					);
				`},
			},
			{
				DB:          &db.migrationDB,
				Description: "add max_buckets field to projects and an implicit index on bucket_metainfos project_id,name",
				SeparateTx:  true,
				Version:     118,
				Action: migrate.SQL{
					`ALTER TABLE projects ADD COLUMN max_buckets INTEGER NOT NULL DEFAULT 0;`,
					`ALTER TABLE bucket_metainfos ADD UNIQUE (project_id, name);`,
				},
			},
			{
				DB:          &db.migrationDB,
				Description: "add project_limit field to users table",
				Version:     119,
				Action: migrate.SQL{
					`ALTER TABLE users ADD COLUMN project_limit INTEGER NOT NULL DEFAULT 0;`,
				},
			},
			{
				DB:          &db.migrationDB,
				Description: "back fill user project limits from existing registration tokens",
				Version:     120,
				SeparateTx:  true,
				Action: migrate.SQL{
					`UPDATE users SET project_limit = registration_tokens.project_limit FROM registration_tokens WHERE users.id = registration_tokens.owner_id;`,
				},
			},
			{
				DB:          &db.migrationDB,
				Description: "drop tables related to credits (old deposit bonuses)",
				Version:     121,
				Action: migrate.SQL{
					`DROP TABLE credits;`,
					`DROP TABLE credits_spendings;`,
				},
			},
			{
				DB:          &db.migrationDB,
				Description: "drop project_invoice_stamps table",
				Version:     122,
				Action: migrate.SQL{
					`DROP TABLE project_invoice_stamps;`,
				},
			},
			{
				DB:          &db.migrationDB,
				Description: "drop project_invoice_stamps table",
				Version:     123,
				Action: migrate.SQL{
					`ALTER TABLE nodes ADD COLUMN online_score double precision NOT NULL DEFAULT 1;`,
				},
			},
			{
				DB:          &db.migrationDB,
				Description: "add column and index updated_at to injuredsegments",
				Version:     124,
				Action: migrate.SQL{
					`ALTER TABLE injuredsegments ADD COLUMN updated_at timestamp with time zone NOT NULL DEFAULT current_timestamp;`,
					`CREATE INDEX injuredsegments_updated_at_index ON injuredsegments ( updated_at );`,
				},
			},
			{
				DB:          &db.migrationDB,
				Description: "make limit columns nullable",
				Version:     125,
				SeparateTx:  true,
				Action: migrate.SQL{
					`ALTER TABLE projects ALTER COLUMN max_buckets DROP NOT NULL;`,
					`ALTER TABLE projects ALTER COLUMN max_buckets SET DEFAULT 100;`,
					`ALTER TABLE projects ALTER COLUMN usage_limit DROP NOT NULL;`,
					`ALTER TABLE projects ALTER COLUMN usage_limit SET DEFAULT 50000000000;`,
					`ALTER TABLE projects ALTER COLUMN bandwidth_limit DROP NOT NULL;`,
					`ALTER TABLE projects ALTER COLUMN bandwidth_limit SET DEFAULT 50000000000;`,
				},
			},
			{
				DB:          &db.migrationDB,
				Description: "set 0 limits back to default",
				Version:     126,
				Action: migrate.SQL{
					`UPDATE projects SET max_buckets = 100 WHERE max_buckets = 0;`,
					`UPDATE projects SET usage_limit = 50000000000 WHERE usage_limit = 0;`,
					`UPDATE projects SET bandwidth_limit = 50000000000 WHERE bandwidth_limit = 0;`,
				},
			},
			{
				DB:          &db.migrationDB,
				Description: "enable multiple projects for existing users",
				Version:     127,
				Action: migrate.SQL{
					`UPDATE users SET project_limit=0 WHERE project_limit <= 10 and project_limit > 0;`,
				},
			},
			{
				DB:          &db.migrationDB,
				Description: "drop default values for project limits",
				Version:     128,
				SeparateTx:  true,
				Action: migrate.SQL{
					`ALTER TABLE projects ALTER COLUMN max_buckets DROP DEFAULT;`,
					`ALTER TABLE projects ALTER COLUMN usage_limit DROP DEFAULT;`,
					`ALTER TABLE projects ALTER COLUMN bandwidth_limit DROP DEFAULT;`,
				},
			},
			{
				DB:          &db.migrationDB,
				Description: "reset everyone with default rate limits to NULL",
				Version:     129,
				SeparateTx:  true,
				Action: migrate.SQL{
					`UPDATE projects SET max_buckets = NULL WHERE max_buckets <= 100;`,
					`UPDATE projects SET usage_limit = NULL WHERE usage_limit <= 50000000000;`,
					`UPDATE projects SET bandwidth_limit = NULL WHERE bandwidth_limit <= 50000000000;`,
				},
			},
			{
				DB:          &db.migrationDB,
				Description: "add index for the gracefule exit transfer queue",
				Version:     130,
				SeparateTx:  true,
				Action: migrate.SQL{
					`CREATE INDEX IF NOT EXISTS graceful_exit_transfer_queue_nid_dr_qa_fa_lfa_index ON graceful_exit_transfer_queue ( node_id, durability_ratio, queued_at, finished_at, last_failed_at );`,
				},
			},
			{
				DB:          &db.migrationDB,
				Description: "create table storagenode_bandwidth_rollups_phase2",
				Version:     131,
				SeparateTx:  true,
				Action: migrate.SQL{
					`CREATE TABLE storagenode_bandwidth_rollups_phase2 (
						storagenode_id bytea NOT NULL,
						interval_start timestamp with time zone NOT NULL,
						interval_seconds integer NOT NULL,
						action integer NOT NULL,
						allocated bigint DEFAULT 0,
						settled bigint NOT NULL,
						PRIMARY KEY ( storagenode_id, interval_start, action )
					);`,
				},
			},
<<<<<<< HEAD
=======
			{
				DB: &db.migrationDB,

				Description: "add injuredsegments.segment_health",
				Version:     132,
				SeparateTx:  true,
				Action: migrate.SQL{
					`ALTER TABLE injuredsegments ADD COLUMN segment_health double precision NOT NULL DEFAULT 1;`,
					`CREATE INDEX injuredsegments_segment_health_index ON injuredsegments ( segment_health );`,
				},
			},
			{
				DB:          &db.migrationDB,
				Description: "Use node_id and start_time for accounting_rollups pkey instead of autogenerated id",
				Version:     133,
				SeparateTx:  true,
				Action: migrate.Func(func(ctx context.Context, log *zap.Logger, db tagsql.DB, tx tagsql.Tx) error {
					if _, ok := db.Driver().(*cockroachutil.Driver); ok {
						_, err := db.Exec(ctx,
							`ALTER TABLE accounting_rollups RENAME TO accounting_rollups_original;`,
						)
						if err != nil {
							return ErrMigrate.Wrap(err)
						}

						_, err = db.Exec(ctx,
							`CREATE TABLE accounting_rollups (
								node_id bytea NOT NULL,
								start_time timestamp with time zone NOT NULL,
								put_total bigint NOT NULL,
								get_total bigint NOT NULL,
								get_audit_total bigint NOT NULL,
								get_repair_total bigint NOT NULL,
								put_repair_total bigint NOT NULL,
								at_rest_total double precision NOT NULL,
								PRIMARY KEY ( node_id, start_time )
							);
							CREATE INDEX accounting_rollups_start_time_index ON accounting_rollups ( start_time );

							INSERT INTO accounting_rollups (
								node_id, start_time, put_total, get_total, get_audit_total, get_repair_total, put_repair_total, at_rest_total
							)
							SELECT node_id,
								start_time,
								SUM(put_total)::bigint,
								SUM(get_total)::bigint,
								SUM(get_audit_total)::bigint,
								SUM(get_repair_total)::bigint,
								SUM(put_repair_total)::bigint,
								SUM(at_rest_total)
							FROM accounting_rollups_original
							GROUP BY node_id, start_time;

							DROP TABLE accounting_rollups_original;`,
						)
						if err != nil {
							return ErrMigrate.Wrap(err)
						}
						return nil
					}

					_, err := db.Exec(ctx,
						`CREATE TABLE accounting_rollups_new (
								node_id bytea NOT NULL,
								start_time timestamp with time zone NOT NULL,
								put_total bigint NOT NULL,
								get_total bigint NOT NULL,
								get_audit_total bigint NOT NULL,
								get_repair_total bigint NOT NULL,
								put_repair_total bigint NOT NULL,
								at_rest_total double precision NOT NULL,
								PRIMARY KEY ( node_id, start_time )
							);
							DROP INDEX accounting_rollups_start_time_index;
							CREATE INDEX accounting_rollups_start_time_index ON accounting_rollups_new ( start_time );

							INSERT INTO accounting_rollups_new (
								node_id, start_time, put_total, get_total, get_audit_total, get_repair_total, put_repair_total, at_rest_total
							)
							SELECT node_id,
								start_time,
								SUM(put_total),
								SUM(get_total),
								SUM(get_audit_total),
								SUM(get_repair_total),
								SUM(put_repair_total),
								SUM(at_rest_total)
							FROM accounting_rollups
							GROUP BY node_id, start_time;

							DROP TABLE accounting_rollups;

							ALTER INDEX accounting_rollups_new_pkey RENAME TO accounting_rollups_pkey;
							ALTER TABLE accounting_rollups_new RENAME TO accounting_rollups;`,
					)
					if err != nil {
						return ErrMigrate.Wrap(err)
					}

					return nil
				}),
			},
>>>>>>> 9de1617d
		},
	}
}<|MERGE_RESOLUTION|>--- conflicted
+++ resolved
@@ -1021,8 +1021,6 @@
 					);`,
 				},
 			},
-<<<<<<< HEAD
-=======
 			{
 				DB: &db.migrationDB,
 
@@ -1125,7 +1123,6 @@
 					return nil
 				}),
 			},
->>>>>>> 9de1617d
 		},
 	}
 }